import os
import csv
import math
from pathlib import Path
import platform
import pandas as pd
from io import StringIO
from flask import Flask, render_template, request, send_file, jsonify, session
from werkzeug.utils import secure_filename
from pdf_processor import PDFProcessor
from data_processor import DataProcessor
from csv_exporter import CSVExporter
from config import OUTPUT_CSV_NAME  # e.g. "combined_data.csv"

app = Flask(__name__)
app.config['UPLOAD_FOLDER'] = os.path.dirname(os.path.abspath(__file__))
app.config['MAX_CONTENT_LENGTH'] = 16 * 1024 * 1024  # 16MB max file size
app.config['SESSION_COOKIE_SAMESITE'] = 'None'  # Allow cookie in iframe
app.config['SESSION_COOKIE_SECURE'] = True  # Required for SameSite=None
app.secret_key = 'your-secret-key-here'  # Required for session management

# Allowed extensions for PDF upload
ALLOWED_PDF_EXTENSIONS = {'pdf'}
# Allowed extensions for CSV/XLSX upload
ALLOWED_CSV_EXTENSIONS = {'csv', 'xlsx', 'xls'}

# Check if poppler is installed or install it if on Render
if os.environ.get('RENDER') and platform.system() != 'Windows':
    try:
        # Try to use poppler
        from pdf2image import convert_from_path
        test_pdf = Path(__file__).parent / "test.pdf"
        if not test_pdf.exists():
            # Create a valid test file with actual content
            with open(test_pdf, "wb") as f:
                # This is a minimal but valid PDF with one page
                f.write(b"%PDF-1.4\n1 0 obj<</Type/Catalog/Pages 2 0 R>>endobj 2 0 obj<</Type/Pages/Kids[3 0 R]/Count 1>>endobj 3 0 obj<</Type/Page/MediaBox[0 0 3 3]/Parent 2 0 R/Resources<<>>>>endobj\nxref\n0 4\n0000000000 65535 f\n0000000010 00000 n\n0000000053 00000 n\n0000000102 00000 n\ntrailer<</Size 4/Root 1 0 R>>\nstartxref\n180\n%%EOF\n")
        
        # Test if poppler works
        pages = convert_from_path(str(test_pdf), dpi=72)
        print(f"Poppler working correctly. Detected {len(pages)} pages.")
    except Exception as e:
        print(f"Error with poppler: {e}")
        print("Poppler not available, functionality will be limited")


def allowed_file(filename, allowed_set):
    return '.' in filename and filename.rsplit('.', 1)[1].lower() in allowed_set

def process_pdf():
    """Process the PDF file through our pipeline."""
    try:
        # Initialize processors
        pdf_processor = PDFProcessor()
        data_processor = DataProcessor()
        csv_exporter = CSVExporter()
        
        # Process through pipeline
        if not pdf_processor.process_first_pdf():
            return False, "Failed to process PDF"
            
        if not data_processor.process_all_files():
            return False, "Failed to process text files"
            
        if not csv_exporter.combine_to_csv():
            return False, "Failed to create CSV file"
            
        return True, "Processing completed successfully"
        
    except Exception as e:
        return False, str(e)

def process_csv_file(file_path, session_dir):
    """Process and merge incoming CSV/Excel data with the PDF CSV by matching on:
       - Invoice No.
       - Style
       - Cartons* (renamed to 'Cartons')
       - Pieces* (renamed to 'Individual Pieces')
       
       Then update the following fields using the incoming headers:
       - "Invoice Date" -> "Order Date"
       - "Ship-to Name" -> "Ship To Name"
       - "Order No." -> "Purchase Order No."
       - "Delivery Date" -> "Start Date"
       - "Cancel Date" -> "Cancel Date"
    """
    try:
        # Read input file as DataFrame with all columns as strings
        ext = os.path.splitext(file_path)[1].lower()
        if ext == ".csv":
            incoming_df = pd.read_csv(file_path, dtype=str)
        elif ext in [".xlsx", ".xls"]:
            incoming_df = pd.read_excel(file_path, dtype=str)
        else:
            return False, "Unsupported file extension"
        
        # Rename incoming columns used for matching.
        incoming_df.rename(columns={"Cartons*": "Cartons", "Pieces*": "Individual Pieces"}, inplace=True)
        
        # Define mapping for additional fields using header names:
        additional_mapping = {
            "Invoice Date": "Order Date",
            "Ship-to Name": "Ship To Name",
            "Order No.": "Purchase Order No.",
            "Delivery Date": "Start Date",
            "Cancel Date": "Cancel Date"
        }
        
        # Read existing combined CSV (from PDF processing) from session directory
        combined_csv_path = os.path.join(session_dir, OUTPUT_CSV_NAME)
        if not os.path.exists(combined_csv_path):
            return False, "No PDF data processed yet. Please process PDF first."
        existing_df = pd.read_csv(combined_csv_path, dtype=str)
        
        # Ensure matching columns exist in both DataFrames.
        matching_columns = ["Invoice No.", "Style", "Cartons", "Individual Pieces"]
        for col in matching_columns:
            if col not in existing_df.columns:
                return False, f"Column '{col}' not found in PDF CSV data."
            if col not in incoming_df.columns:
                return False, f"Column '{col}' not found in incoming file."
        
        # Create a composite match key in both DataFrames.
        def create_match_key(df, cols):
            return df[cols].fillna('').apply(
                lambda row: "_".join([str(x).strip().replace(",", "").lower() for x in row]),
                axis=1
            )
        
        key_cols = matching_columns
        existing_df["match_key"] = create_match_key(existing_df, key_cols)
        incoming_df["match_key"] = create_match_key(incoming_df, key_cols)
        
        print("Existing DataFrame match keys:")
        print(existing_df[["Invoice No.", "Style", "Cartons", "Individual Pieces", "match_key"]].head(20))
        print("Incoming DataFrame match keys:")
        print(incoming_df[["Invoice No.", "Style", "Cartons", "Individual Pieces", "match_key"]].head(20))
        
        # Merge: update existing_df rows using incoming additional mapping.
        for idx, inc_row in incoming_df.iterrows():
            key = inc_row["match_key"]
            matches = existing_df[existing_df["match_key"] == key]
            if not matches.empty:
                existing_index = matches.index[0]
                for inc_col, pdf_col in additional_mapping.items():
                    if inc_col in incoming_df.columns and pdf_col in existing_df.columns:
                        value = inc_row.get(inc_col, "")
                        existing_df.at[existing_index, pdf_col] = value
        
        # Drop the match_key columns.
        existing_df.drop(columns=["match_key"], inplace=True)
        incoming_df.drop(columns=["match_key"], inplace=True)
        
        # Compute values for all rows first
        if "BOL Cube" in existing_df.columns:
            pallet_values = existing_df["BOL Cube"].apply(lambda x: compute_pallet(x))
            existing_df["Pallet"] = ""  # Initialize empty column
        else:
            print("Warning: 'BOL Cube' column not found in existing CSV data.")
            pallet_values = pd.Series([""] * len(existing_df))
        
        if "Ship To Name" in existing_df.columns:
            burlington_values = existing_df.apply(
                lambda row: compute_burlington(row["Ship To Name"], pallet_values.iloc[row.name]), 
                axis=1
            )
            final_cube_values = existing_df.apply(
                lambda row: compute_final_cube(row["Ship To Name"], pallet_values.iloc[row.name]), 
                axis=1
            )
            
            existing_df["Burlington Cube"] = ""  # Initialize empty column
            existing_df["Final Cube"] = ""      # Initialize empty column
        else:
            print("Warning: 'Ship To Name' column not found in existing CSV data.")
            burlington_values = pd.Series([""] * len(existing_df))
            final_cube_values = pd.Series([""] * len(existing_df))
        
        # Group by Invoice No. and only set values for first row of each group
        current_invoice = None
        is_first_row = True
        
        for idx in range(len(existing_df)):
            invoice_no = existing_df.iloc[idx]["Invoice No."]
            
            # Check if this is the first row of a new invoice group
            if invoice_no != current_invoice:
                current_invoice = invoice_no
                is_first_row = True
            
            # Only set the values for the first row of each invoice group
            if is_first_row:
                existing_df.iloc[idx, existing_df.columns.get_loc("Pallet")] = pallet_values.iloc[idx]
                existing_df.iloc[idx, existing_df.columns.get_loc("Burlington Cube")] = burlington_values.iloc[idx]
                existing_df.iloc[idx, existing_df.columns.get_loc("Final Cube")] = final_cube_values.iloc[idx]
                is_first_row = False
            
        def parse_cancel_date(date_str):
            """
            Convert a string like '3152025' -> 03/15/2025 or
            '2202025' -> 02/20/2025 into a datetime object.

            Handles:
            - 7-digit format:  MDDYYYY  (e.g. '3152025')
            - 8-digit format: MMDDYYYY  (e.g. '03152025')
            """
            date_str = str(date_str).strip()

            # 7-digit: MDDYYYY
            if len(date_str) == 7:
                month = date_str[0]             # e.g. '3'
                day   = date_str[1:3]          # e.g. '15'
                year  = date_str[3:]           # e.g. '2025'
                try:
                    return pd.to_datetime(f"{month.zfill(2)}/{day}/{year}", format="%m/%d/%Y")
                except:
                    return pd.NaT

            # 8-digit: MMDDYYYY
            elif len(date_str) == 8:
                month = date_str[0:2]          # e.g. '03'
                day   = date_str[2:4]          # e.g. '15'
                year  = date_str[4:]           # e.g. '2025'
                try:
                    return pd.to_datetime(f"{month}/{day}/{year}", format="%m/%d/%Y")
                except:
                    return pd.NaT

            return pd.NaT

        # --- Sorting the output ---
        if "Cancel Date" in existing_df.columns and "Ship To Name" in existing_df.columns:
            # Convert the raw strings in "Cancel Date" to datetime using the custom function:
            existing_df["Cancel Date_dt"] = existing_df["Cancel Date"].apply(parse_cancel_date)

            # Compute the earliest date per "Ship To Name":
            existing_df["min_cancel_date"] = existing_df.groupby("Ship To Name")["Cancel Date_dt"].transform("min")

            # Sort by earliest group date, then Ship To Name, then the individual date:
            existing_df.sort_values(by=["min_cancel_date", "Ship To Name", "Cancel Date_dt"], inplace=True)

            # Drop the helper columns:
            existing_df.drop(columns=["min_cancel_date", "Cancel Date_dt"], inplace=True)

        else:
            print("Warning: 'Cancel Date' or 'Ship To Name' column not found; skipping sort.")
        
        # Save updated DataFrame back to the combined CSV in session directory
        existing_df.to_csv(combined_csv_path, index=False)
        
        return True, f"CSV data merged successfully (processed {len(incoming_df)} rows)"
        
    except pd.errors.EmptyDataError:
        return False, "The uploaded file is empty"
    except pd.errors.ParserError:
        return False, "Error parsing the file. Please ensure it's a valid CSV/Excel file"
    except Exception as e:
        print(f"Error processing CSV: {str(e)}")
        return False, f"Error processing file: {str(e)}"

def compute_pallet(bol_cube):
    """Compute pallet value from BOL Cube."""
    try:
        value = float(str(bol_cube).replace(",", "").strip())
        return math.ceil(value / 80)
    except Exception:
        return ""

def compute_burlington(ship_to_name, pallet):
    """Compute Burlington Cube value."""
    try:
        if isinstance(ship_to_name, str) and "burlington" in ship_to_name.lower():
            if pd.isna(pallet) or pallet == "":
                return ""
            return int(pallet) * 93
    except Exception:
        return ""
    return ""

def compute_final_cube(ship_to_name, pallet):
    """Compute Final Cube value."""
    try:
        if isinstance(ship_to_name, str) and "burlington" not in ship_to_name.lower():
            if pd.isna(pallet) or pallet == "":
                return ""
            return int(pallet) * 130
    except Exception:
        return ""
    return ""

def cleanup_old_files():
    """Clean up old PDFs and combined CSV file when page is loaded/refreshed."""
    try:
        script_dir = app.config['UPLOAD_FOLDER']
        
        # Delete old PDFs
        for file in os.listdir(script_dir):
            if file.lower().endswith('.pdf'):
                try:
                    os.remove(os.path.join(script_dir, file))
                    print(f"Cleaned up old PDF: {file}")
                except Exception as e:
                    print(f"Error deleting PDF {file}: {str(e)}")
        
        # Delete old combined CSV
        combined_csv = os.path.join(script_dir, OUTPUT_CSV_NAME)
        if os.path.exists(combined_csv):
            try:
                os.remove(combined_csv)
                print(f"Cleaned up old combined CSV: {OUTPUT_CSV_NAME}")
            except Exception as e:
                print(f"Error deleting combined CSV: {str(e)}")
                
    except Exception as e:
        print(f"Error during cleanup: {str(e)}")

def get_or_create_session():
    """Get existing processor or create new one with session management."""
    if 'session_id' not in session:
        # Only clean up old sessions when creating a new one AND no session exists
        base_dir = os.path.join(app.config['UPLOAD_FOLDER'], 'processing_sessions')
        if os.path.exists(base_dir):
            # Check if there are any existing sessions with combined_data.csv
            existing_sessions = []
            for session_dir in os.listdir(base_dir):
                full_path = os.path.join(base_dir, session_dir)
                if os.path.isdir(full_path):
                    csv_path = os.path.join(full_path, OUTPUT_CSV_NAME)
                    if os.path.exists(csv_path):
                        existing_sessions.append(session_dir)
            
            if existing_sessions:
                # Use the most recent session that has a combined_data.csv
                most_recent = sorted(existing_sessions)[-1]
                session['session_id'] = most_recent
                processor = DataProcessor(session_id=most_recent)
                print(f"Reusing existing session with data: {most_recent}")
                return processor
            else:
                # No valid sessions found, clean up and create new
                DataProcessor.cleanup_sessions()
        
        # Create new session if none exists or no valid sessions found
        processor = DataProcessor()
        session['session_id'] = processor.session_id
        print(f"Created new session: {processor.session_id}")
    else:
        processor = DataProcessor(session_id=session['session_id'])
        print(f"Using existing session: {session['session_id']}")
<<<<<<< HEAD
=======
        print(f"Using existing session: {session['session_id']}")
>>>>>>> bbb92ff6
    return processor

@app.route('/', methods=['GET'])
def index():
    # Get or create session without cleaning up existing valid sessions
    processor = get_or_create_session()
    return render_template('index.html')

@app.route('/process', methods=['POST'])
def process():
    # Use existing session instead of creating new one
    processor = get_or_create_session()
    
    # Process the files
    processor.process_all_files()
    
    # Create exporter with the same session directory
    exporter = CSVExporter(session_dir=processor.session_dir)
    exporter.combine_to_csv()
    
    return jsonify({"status": "success"})

# Add near your other routes
@app.route('/health')
def health():
    # Check if poppler is working
    poppler_status = "working" if os.environ.get('POPPLER_WORKING') else "not working"
    
    return jsonify({
        "status": "healthy",
        "poppler_status": poppler_status,
        "environment": os.environ.get('RENDER', 'local')
    }), 200

@app.route('/upload', methods=['POST'])
def upload_file():
    # Get existing processor with session directory
    processor = get_or_create_session()
    
    if 'file' not in request.files:
        return jsonify({'error': 'No file part'}), 400
        
    file = request.files['file']
    if file.filename == '':
        return jsonify({'error': 'No selected file'}), 400
        
    if not allowed_file(file.filename, ALLOWED_PDF_EXTENSIONS):
        return jsonify({'error': 'Invalid file type (PDF required)'}), 400
        
    try:
        # Save the uploaded PDF directly to session directory
        filename = secure_filename(file.filename)
        file_path = os.path.join(processor.session_dir, filename)
        file.save(file_path)
        
        # Process the PDF through our pipeline
        pdf_processor = PDFProcessor(session_dir=processor.session_dir)
        if not pdf_processor.process_first_pdf():
            return jsonify({'error': 'Failed to process PDF'}), 500
            
        if not processor.process_all_files():
            return jsonify({'error': 'Failed to process text files'}), 500
            
        # Create exporter with the same session directory
        exporter = CSVExporter(session_dir=processor.session_dir)
        if not exporter.combine_to_csv():
            return jsonify({'error': 'Failed to create CSV file'}), 500
            
        return jsonify({'message': 'File processed successfully'}), 200
        
    except Exception as e:
        return jsonify({'error': str(e)}), 500

@app.route('/upload-csv', methods=['POST'])
def upload_csv():
    try:
        # Get existing processor with session directory
        processor = get_or_create_session()
        
        if 'file' not in request.files:
            return jsonify({'error': 'No file uploaded'}), 400
            
        file = request.files['file']
        if file.filename == '':
            return jsonify({'error': 'No selected file'}), 400
            
        if not allowed_file(file.filename, ALLOWED_CSV_EXTENSIONS):
            return jsonify({'error': 'Invalid file type. Please upload a CSV or Excel file'}), 400
            
        # Save uploaded file to session directory
        filename = secure_filename(f"temp_{file.filename}")
        file_path = os.path.join(processor.session_dir, filename)
        
        try:
            file.save(file_path)
            success, message = process_csv_file(file_path, processor.session_dir)
            
            if not success:
                return jsonify({'error': message}), 400
                
            return jsonify({
                'message': 'CSV data mapped successfully',
                'status': 'success'
            }), 200
            
        finally:
            # Clean up temporary file
            if os.path.exists(file_path):
                os.remove(file_path)
                
    except Exception as e:
        print(f"Upload error: {str(e)}")  # For debugging
        return jsonify({'error': 'An unexpected error occurred'}), 500

@app.route('/download')
def download_file():
    try:
        # Get existing processor with session directory
        processor = get_or_create_session()
        csv_path = os.path.join(processor.session_dir, OUTPUT_CSV_NAME)
        return send_file(csv_path, as_attachment=True)
    except Exception as e:
        return jsonify({'error': str(e)}), 500

@app.after_request
def after_request(response):
    """Add headers to allow iframe embedding and CORS."""
    response.headers.add('Access-Control-Allow-Origin', '*')
    response.headers.add('Access-Control-Allow-Headers', 'Content-Type')
    response.headers.add('Access-Control-Allow-Methods', 'GET, POST, OPTIONS')
    return response

if __name__ == '__main__':
    port = int(os.environ.get('PORT', 5000))
    app.run(host='0.0.0.0', port=port)<|MERGE_RESOLUTION|>--- conflicted
+++ resolved
@@ -347,10 +347,7 @@
     else:
         processor = DataProcessor(session_id=session['session_id'])
         print(f"Using existing session: {session['session_id']}")
-<<<<<<< HEAD
-=======
         print(f"Using existing session: {session['session_id']}")
->>>>>>> bbb92ff6
     return processor
 
 @app.route('/', methods=['GET'])
