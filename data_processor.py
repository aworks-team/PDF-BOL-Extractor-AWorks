--- conflicted
+++ resolved
@@ -151,15 +151,6 @@
         # Get totals from the last page that has non-empty totals
         totals = None
         bol_cube = ""
-<<<<<<< HEAD
-        for page in reversed(data['pages']):
-            if page['has_totals']:
-                totals = page['totals']
-                bol_cube = page['bol_cube']
-                break
-
-        if not totals:
-=======
         print("\nLooking for totals in pages (reverse order):")  # Debug
         for i, page in enumerate(reversed(data['pages'])):
             print(f"  Checking page {len(data['pages'])-i}")  # Debug
@@ -173,7 +164,6 @@
 
         if not totals:
             print(f"ERROR: No valid totals found in any page for invoice {invoice_no}")
->>>>>>> 682e394e
             return
 
         # Collect all rows from all pages
