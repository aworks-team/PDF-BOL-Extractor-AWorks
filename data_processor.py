--- conflicted
+++ resolved
@@ -24,8 +24,6 @@
         for txt_file in txt_files:
             self._collect_invoice_data(txt_file)
         
-<<<<<<< HEAD
-=======
         # Debug: Print collected invoice data summary
         print("\nCollected Invoice Data Summary:")
         for invoice_no, data in self.invoice_data.items():
@@ -40,7 +38,6 @@
                     print(f"    Totals: {page['totals']}")
                 print(f"    BOL Cube: {page['bol_cube']}")
         
->>>>>>> 6bf2d53e
         # Second pass: Process collected data by invoice
         for invoice_no, pages_data in self.invoice_data.items():
             self._process_invoice_data(invoice_no, pages_data)
@@ -97,19 +94,10 @@
         has_totals = False
         totals = {'pieces': '', 'weight': ''}
 
-<<<<<<< HEAD
-=======
-        # Debug: Print the first few lines to verify content
-        print("\nFirst few lines of content:")
-        for i, line in enumerate(lines[:10]):
-            print(f"Line {i+1}: {line}")
-
->>>>>>> 6bf2d53e
         # Find table start
         for i, line in enumerate(lines):
             if "CARTONS" in line.upper() and "STYLE" in line.upper() and "PIECES" in line.upper():
                 table_start = i
-<<<<<<< HEAD
                 break
 
         if table_start is None:
@@ -125,30 +113,6 @@
                     totals['weight'] = tokens[-1].replace(',', '')
                 break
             if "SHIPPING INSTRUCTIONS:" in line.upper():
-=======
-                print(f"\nFound table header at line {i+1}: {line}")  # Debug
-                break
-
-        if table_start is None:
-            print("WARNING: Table header not found in content")
-            return None
-
-        # Process rows and look for totals
-        print("\nProcessing table rows:")  # Debug
-        for line in lines[table_start+1:]:
-            if "TOTAL CARTONS" in line.upper():
-                has_totals = True
-                print(f"\nFound totals line: {line}")  # Debug
-                tokens = line.split()
-                print(f"Tokens in totals line: {tokens}")  # Debug
-                if len(tokens) >= 11:
-                    totals['pieces'] = tokens[3].replace(',', '')
-                    totals['weight'] = tokens[-1].replace(',', '')
-                    print(f"Extracted totals - Pieces: {totals['pieces']}, Weight: {totals['weight']}")  # Debug
-                break
-            if "SHIPPING INSTRUCTIONS:" in line.upper():
-                print("\nReached shipping instructions - stopping table processing")  # Debug
->>>>>>> 6bf2d53e
                 break
             if not line.strip():
                 continue
@@ -160,14 +124,6 @@
                     individual_pieces = tokens[2].replace(',', '')
                     individual_weight = tokens[-1].replace(',', '')
                     rows.append([cartons, individual_pieces, individual_weight, style])
-<<<<<<< HEAD
-=======
-                    print(f"Added row: {[cartons, individual_pieces, individual_weight, style]}")  # Debug
-
-        print(f"\nExtracted {len(rows)} rows, has_totals: {has_totals}")  # Debug
-        if has_totals:
-            print(f"Final totals: {totals}")  # Debug
->>>>>>> 6bf2d53e
 
         return rows, has_totals, totals
 
@@ -188,11 +144,6 @@
 
     def _process_invoice_data(self, invoice_no, data):
         """Process collected data for an invoice and create CSV."""
-<<<<<<< HEAD
-=======
-        print(f"\nProcessing invoice {invoice_no}")  # Debug
-        
->>>>>>> 6bf2d53e
         if not data['has_totals']:
             print(f"Warning: No totals found for invoice {invoice_no}")
             return
@@ -200,7 +151,6 @@
         # Get totals from the last page that has them
         totals = None
         bol_cube = ""
-<<<<<<< HEAD
         for page in reversed(data['pages']):
             if page['has_totals']:
                 totals = page['totals']
@@ -208,42 +158,15 @@
                 break
 
         if not totals:
-=======
-        print("\nLooking for totals in pages (reverse order):")  # Debug
-        for i, page in enumerate(reversed(data['pages'])):
-            print(f"  Checking page {len(data['pages'])-i}")  # Debug
-            print(f"    Has totals: {page['has_totals']}")
-            if page['has_totals']:
-                totals = page['totals']
-                bol_cube = page['bol_cube']
-                print(f"    Found totals: {totals}")
-                print(f"    BOL Cube: {bol_cube}")
-                break
-
-        if not totals:
-            print(f"ERROR: No totals found in any page for invoice {invoice_no}")
->>>>>>> 6bf2d53e
             return
 
         # Collect all rows from all pages
         all_rows = []
-<<<<<<< HEAD
         for page in data['pages']:
             for row in page['rows']:
                 # row is [cartons, individual_pieces, individual_weight, style]
                 all_rows.append([row[0], bol_cube, row[1], row[2], invoice_no, row[3]])
 
-=======
-        print("\nCollecting rows from all pages:")  # Debug
-        for i, page in enumerate(data['pages']):
-            print(f"  Page {i+1}: {len(page['rows'])} rows")
-            for row in page['rows']:
-                all_rows.append([row[0], bol_cube, row[1], row[2], invoice_no, row[3]])
-
-        print(f"\nTotal rows collected: {len(all_rows)}")  # Debug
-        print(f"Using totals - Pieces: {totals['pieces']}, Weight: {totals['weight']}")  # Debug
-
->>>>>>> 6bf2d53e
         # Generate CSV
         formatted_data = self._format_csv(all_rows, totals['pieces'], totals['weight'])
         if formatted_data:
@@ -253,11 +176,7 @@
             with open(new_file_path, 'w', encoding='utf-8', newline='') as file:
                 file.write(formatted_data)
             
-<<<<<<< HEAD
             print(f"Processed multi-page invoice {invoice_no}")
-=======
-            print(f"Successfully processed multi-page invoice {invoice_no}")
->>>>>>> 6bf2d53e
 
     def _format_csv(self, rows, total_pieces, total_weight):
         """Format rows into CSV with proper column mapping."""
